--- conflicted
+++ resolved
@@ -30,13 +30,10 @@
     OperatorBC_uvpxy,
     FlowRateBC,
     PointSetBC,
-<<<<<<< HEAD
     SharedBdryBC,
     SharedBdryResidualBC,
     SharedBdryUVPBC,
     SharedBdryXYBC,
-=======
     PointSetOperatorBC,
->>>>>>> 6817206c
 )
 from .initial_conditions import IC